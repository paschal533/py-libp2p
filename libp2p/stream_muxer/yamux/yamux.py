--- conflicted
+++ resolved
@@ -119,15 +119,12 @@
             await self.conn.secured_conn.write(header)
 
     async def read(self, n: int = -1) -> bytes:
-<<<<<<< HEAD
-        if self.recv_closed and not self.conn.stream_buffers.get(self.stream_id):
-            return b""
         # Handle None value for n by converting it to -1
         if n is None:
             n = -1
-=======
-        if n is None:
-            n = -1
+
+        if self.recv_closed and not self.conn.stream_buffers.get(self.stream_id):
+            return b""
 
         # If reading until EOF (n == -1), block until stream is closed
         if n == -1:
@@ -172,7 +169,6 @@
                 return data
 
         # For specific size read (n > 0), return available data immediately
->>>>>>> 4c48ec0d
         return await self.conn.read_stream(self.stream_id, n)
 
     async def close(self) -> None:
@@ -355,10 +351,7 @@
 
     async def read_stream(self, stream_id: int, n: int = -1) -> bytes:
         logging.debug(f"Reading from stream {stream_id}, n={n}")
-<<<<<<< HEAD
         # Handle None value for n by converting it to -1
-=======
->>>>>>> 4c48ec0d
         if n is None:
             n = -1
         async with self.streams_lock:
