--- conflicted
+++ resolved
@@ -115,15 +115,10 @@
         rpc_msg = rpc_pb2.RPC(publish=[pubsub_msg])
 
         logger.debug("publishing message %s", pubsub_msg)
-<<<<<<< HEAD
-        if self.pubsub is None:
-            raise RuntimeError("Pubsub not attached")
-=======
         
         if self.pubsub is None:
             raise PubsubRouterError("pubsub not attached to this instance")
-        
->>>>>>> 13d3b1c0
+
         for peer_id in peers_gen:
             if peer_id not in self.pubsub.peers:
                 continue
@@ -167,11 +162,7 @@
         :return: a generator of the peer ids who we send data to.
         """
         if self.pubsub is None:
-<<<<<<< HEAD
-            raise RuntimeError("Pubsub not attached")
-=======
             raise PubsubRouterError("pubsub not attached to this instance")
->>>>>>> 13d3b1c0
         for topic in topic_ids:
             if topic not in self.pubsub.peer_topics:
                 continue
