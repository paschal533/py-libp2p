--- conflicted
+++ resolved
@@ -1,9 +1,5 @@
 from ast import literal_eval
-<<<<<<< HEAD
-=======
-import asyncio
 from collections import defaultdict
->>>>>>> 9d3312eb
 import logging
 import random
 from typing import Any, DefaultDict, Dict, Iterable, List, Sequence, Set, Tuple
@@ -44,7 +40,8 @@
     # The protocol peer supports
     peer_protocol: Dict[ID, TProtocol]
 
-    time_since_last_publish: Dict[str, int]
+    # TODO: Add `time_since_last_publish`
+    #   Create topic --> time since last publish map.
 
     mcache: MessageCache
 
@@ -81,9 +78,6 @@
         # Create peer --> protocol mapping
         self.peer_protocol = {}
 
-        # Create topic --> time since last publish map
-        self.time_since_last_publish = {}
-
         # Create message cache
         self.mcache = MessageCache(gossip_window, gossip_history)
 
@@ -116,12 +110,6 @@
 
         logger.debug("attached to pusub")
 
-<<<<<<< HEAD
-=======
-        # Start heartbeat now that we have a pubsub instance
-        asyncio.ensure_future(self.heartbeat())
-
->>>>>>> 9d3312eb
     def add_peer(self, peer_id: ID, protocol_id: TProtocol) -> None:
         """
         Notifies the router that a new peer has been connected.
@@ -385,7 +373,7 @@
         state changes in the preceding heartbeat
         """
         # Start after a delay. Ref: https://github.com/libp2p/go-libp2p-pubsub/blob/01b9825fbee1848751d90a8469e3f5f43bac8466/gossipsub.go#L410  # Noqa: E501
-        await asyncio.sleep(self.heartbeat_initial_delay)
+        await trio.sleep(self.heartbeat_initial_delay)
         while True:
             # Maintain mesh and keep track of which peers to send GRAFT or PRUNE to
             peers_to_graft, peers_to_prune = self.mesh_heartbeat()
@@ -428,13 +416,8 @@
 
             if num_mesh_peers_in_topic > self.degree_high:
                 # Select |mesh[topic]| - D peers from mesh[topic]
-<<<<<<< HEAD
                 selected_peers = self.select_from_minus(
-                    num_mesh_peers_in_topic - self.degree, self.mesh[topic], []
-=======
-                selected_peers = GossipSub.select_from_minus(
                     num_mesh_peers_in_topic - self.degree, self.mesh[topic], set()
->>>>>>> 9d3312eb
                 )
                 for peer in selected_peers:
                     # Remove peer from mesh[topic]
@@ -448,20 +431,10 @@
         # Note: the comments here are the exact pseudocode from the spec
         for topic in self.fanout:
             # Delete topic entry if it's not in `pubsub.peer_topics`
-            # or if it's time-since-last-published > ttl
-            # TODO: there's no way time_since_last_publish gets set anywhere yet
-            if (
-<<<<<<< HEAD
-                topic in self.time_since_last_publish
-                and self.time_since_last_publish[topic] > self.time_to_live
-=======
-                topic not in self.pubsub.peer_topics
-                or self.time_since_last_publish[topic] > self.time_to_live
->>>>>>> 9d3312eb
-            ):
+            # or (TODO) if it's time-since-last-published > ttl
+            if topic not in self.pubsub.peer_topics:
                 # Remove topic from fanout
                 del self.fanout[topic]
-                del self.time_since_last_publish[topic]
             else:
                 # Check if fanout peers are still in the topic and remove the ones that are not
                 # ref: https://github.com/libp2p/go-libp2p-pubsub/blob/01b9825fbee1848751d90a8469e3f5f43bac8466/gossipsub.go#L498-L504  # noqa: E501
@@ -503,24 +476,6 @@
         # TODO: Refactor and Dedup. This section is the roughly the same as the above.
         # Do the same for fanout, for all topics not already hit in mesh
         for topic in self.fanout:
-<<<<<<< HEAD
-            if topic not in self.mesh:
-                msg_ids = self.mcache.window(topic)
-                if msg_ids:
-                    # TODO: Make more efficient, possibly using a generator?
-                    # Get all pubsub peers in topic and only add if they are gossipsub peers also
-                    if topic in self.pubsub.peer_topics:
-                        # Select D peers from peers.gossipsub[topic]
-                        peers_to_emit_ihave_to = self._get_in_topic_gossipsub_peers_from_minus(
-                            topic, self.degree, []
-                        )
-                        for peer in peers_to_emit_ihave_to:
-                            if peer not in self.fanout[topic]:
-                                msg_id_strs = [str(msg) for msg in msg_ids]
-                                await self.emit_ihave(topic, msg_id_strs, peer)
-
-        self.mcache.shift()
-=======
             msg_ids = self.mcache.window(topic)
             if msg_ids:
                 # Get all pubsub peers in topic and only add if they are gossipsub peers also
@@ -533,7 +488,6 @@
                     for peer in peers_to_emit_ihave_to:
                         peers_to_gossip[peer][topic] = msg_id_strs
         return peers_to_gossip
->>>>>>> 9d3312eb
 
     @staticmethod
     def select_from_minus(
